import { NestFactory } from '@nestjs/core';
import { AppModule } from './app.module';
import { AllExceptionsFilter } from './filters/http-exception.filter';
import logger from './config/logger';
import { ValidationPipe } from '@nestjs/common';
import * as Sentry from '@sentry/node';

async function bootstrap() {
<<<<<<< HEAD
  const app = await NestFactory.create(AppModule);
  await app.listen(process.env.PORT ?? 4000);
=======
  // Initialize Sentry if DSN is provided
  if (process.env.SENTRY_DSN) {
    Sentry.init({
      dsn: process.env.SENTRY_DSN,
      environment:
        process.env.SENTRY_ENVIRONMENT || process.env.NODE_ENV || 'development',
      tracesSampleRate: process.env.NODE_ENV === 'production' ? 0.1 : 1.0,
    });
    logger.info('Sentry initialized successfully');
  }

  const app = await NestFactory.create(AppModule, {
    logger: ['error', 'warn', 'log', 'debug', 'verbose'],
  });

  // Enable CORS
  app.enableCors();

  // Global exception filter
  app.useGlobalFilters(new AllExceptionsFilter());

  // Global validation pipe
  app.useGlobalPipes(
    new ValidationPipe({
      whitelist: true,
      forbidNonWhitelisted: true,
      transform: true,
    }),
  );

  const port = process.env.PORT ?? 4000;
  await app.listen(port);

  logger.info(`Application is running on: http://localhost:${port}`);
>>>>>>> 16ef4b28
}

bootstrap();<|MERGE_RESOLUTION|>--- conflicted
+++ resolved
@@ -6,45 +6,7 @@
 import * as Sentry from '@sentry/node';
 
 async function bootstrap() {
-<<<<<<< HEAD
-  const app = await NestFactory.create(AppModule);
-  await app.listen(process.env.PORT ?? 4000);
-=======
-  // Initialize Sentry if DSN is provided
-  if (process.env.SENTRY_DSN) {
-    Sentry.init({
-      dsn: process.env.SENTRY_DSN,
-      environment:
-        process.env.SENTRY_ENVIRONMENT || process.env.NODE_ENV || 'development',
-      tracesSampleRate: process.env.NODE_ENV === 'production' ? 0.1 : 1.0,
-    });
-    logger.info('Sentry initialized successfully');
-  }
 
-  const app = await NestFactory.create(AppModule, {
-    logger: ['error', 'warn', 'log', 'debug', 'verbose'],
-  });
-
-  // Enable CORS
-  app.enableCors();
-
-  // Global exception filter
-  app.useGlobalFilters(new AllExceptionsFilter());
-
-  // Global validation pipe
-  app.useGlobalPipes(
-    new ValidationPipe({
-      whitelist: true,
-      forbidNonWhitelisted: true,
-      transform: true,
-    }),
-  );
-
-  const port = process.env.PORT ?? 4000;
-  await app.listen(port);
-
-  logger.info(`Application is running on: http://localhost:${port}`);
->>>>>>> 16ef4b28
 }
 
 bootstrap();